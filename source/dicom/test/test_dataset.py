--- conflicted
+++ resolved
@@ -1,5 +1,4 @@
 # test_dataset.py
-#PZ copied 16 Feb 2012
 """unittest cases for dicom.dataset module"""
 # Copyright (c) 2008-2012 Darcy Mason
 # This file is part of pydicom, released under a modified MIT license.
@@ -18,17 +17,12 @@
         # from http://stackoverflow.com/questions/88325/how-do-i-unit-test-an-init-method-of-a-python-class-with-assertraises
         try:
             callableObj(*args, **kwargs)
-<<<<<<< HEAD
-=======
-#PZ except            
->>>>>>> 1b696e72
         except excClass as excObj:
             return excObj # Actually return the exception object
         else:
             if hasattr(excClass,'__name__'): excName = excClass.__name__
             else: excName = str(excClass)
-#PZ raise
-            raise self.failureException ( "%s not raised" % excName)
+            raise self.failureException("{0:s} not raised".format(excName))
 
     def failUnlessExceptionArgs(self, start_args, excClass, callableObj):
         """Check the expected args were returned from an exception
@@ -36,9 +30,8 @@
         """
         # based on same link as failUnlessRaises override above
         excObj = self.failUnlessRaises(excClass, callableObj)
-#PZ excObj.args[0]        
-        msg = "\nExpected Exception message:\n" + start_args + "\nGot:\n" + excObj.args[0]
-        self.assertTrue(excObj.args[0].startswith(start_args), msg)
+        msg = "\nExpected Exception message:\n" + start_args + "\nGot:\n" + excObj[0]
+        self.assertTrue(excObj[0].startswith(start_args), msg)
 
     def testAttributeErrorInProperty(self):
         """Dataset: AttributeError in property raises actual error message..."""
@@ -77,21 +70,18 @@
         """Dataset: can set class instance property (non-dicom).............."""
         ds = Dataset()
         ds.SomeVariableName = 42
-        has_it = hasattr(ds, 'SomeVariableName')
-#PZ assertTrue                
+        has_it = hasattr(ds, 'SomeVariableName')               
         self.assertTrue(has_it, "Variable did not get created")
         if has_it:
             self.assertEqual(ds.SomeVariableName, 42, "There, but wrong value")
     def testMembership(self):
         """Dataset: can test if item present by 'if <name> in dataset'......."""
-        ds = self.dummy_dataset()
-#PZ assertTrue                
+        ds = self.dummy_dataset()                
         self.assertTrue('TreatmentMachineName' in ds, "membership test failed")
         self.assertTrue(not 'Dummyname' in ds, "non-member tested as member")
     def testContains(self):
         """Dataset: can test if item present by 'if <tag> in dataset'........"""
-        ds = self.dummy_dataset()
-#PZ assertTrue        
+        ds = self.dummy_dataset()       
         self.assertTrue((0x300a, 0xb2) in ds, "membership test failed")
         self.assertTrue([0x300a, 0xb2] in ds, "membership test failed when list used")
         self.assertTrue(0x300a00b2 in ds, "membership test failed")
@@ -223,13 +213,8 @@
         msg = "Assigning a non-sequence to an SQ data element did not raise error"
         self.assertRaises(TypeError, try_non_Sequence)  
         # check also that assigning proper sequence *does* work
-        self.ds.ConceptCodeSequence = [self.sub_ds1, self.sub_ds2]
-<<<<<<< HEAD
-        self.assert_(isinstance(self.ds.ConceptCodeSequence, Sequence),
-=======
-#PZ True        
+        self.ds.ConceptCodeSequence = [self.sub_ds1, self.sub_ds2]        
         self.assertTrue(isinstance(self.ds.ConceptCodeSequence, Sequence),
->>>>>>> 1b696e72
                 "Sequence assignment did not result in Sequence type")   
     
 if __name__ == "__main__":
