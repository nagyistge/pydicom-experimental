--- conflicted
+++ resolved
@@ -1,4 +1,3 @@
-<<<<<<< HEAD
 # valuerep.py
 """Special classes for DICOM value representations (VR)"""
 # Copyright (c) 2008-2012 Darcy Mason
@@ -59,16 +58,16 @@
             msg = ("DS cannot be instantiated with a float value, unless "
                 "config.allow_DS_float is set to True. It is recommended to "
                 "convert to a string instead, with the desired number of digits, "
-                "or use Decimal.quantize and pass a Decimal instance.")
-            raise TypeError, msg
+                "or use Decimal.quantize and pass a Decimal instance.")              
+            raise TypeError(msg)
         if not isinstance(val, Decimal):
             val = super(DS, cls).__new__(cls, val)
         if len(str(val)) > 16 and dicom.config.enforce_valid_values:
             msg = ("DS value representation must be <= 16 characters by DICOM "
                 "standard. Initialize with a smaller string, or set config.enforce_valid_values "
                 "to False to override, "
-                "or use Decimal.quantize() and initialize with a Decimal instance.")
-            raise OverflowError, msg
+                "or use Decimal.quantize() and initialize with a Decimal instance.")               
+            raise OverflowError(msg)
         return val
     def __init__(self, val):
         """Store the original string if one given, for exact write-out of same 
@@ -99,12 +98,12 @@
         newval = super(IS, cls).__new__(cls, val)
         # check if a float or Decimal passed in, then could have lost info,
         # and will raise error. E.g. IS(Decimal('1')) is ok, but not IS(1.23)
-        if isinstance(val, (float, Decimal)) and newval != val:
-            raise TypeError, "Could not convert value to integer without loss"
+        if isinstance(val, (float, Decimal)) and newval != val:        
+            raise TypeError("Could not convert value to integer without loss")
                 # Checks in case underlying int is >32 bits, DICOM does not allow this
         if (newval < -2**31 or newval >= 2**31) and dicom.config.enforce_valid_values:
-            message = "Value exceeds DICOM limits of -2**31 to (2**31 - 1) for IS"
-            raise OverflowError, message
+            message = "Value exceeds DICOM limits of -2**31 to (2**31 - 1) for IS"           
+            raise OverflowError(message)
         return newval
     def __init__(self, val):
         # If a string passed, then store it
@@ -154,6 +153,7 @@
            family_name, given_name, middle_name, name_prefix, name_suffix
         """
         return format_str % self.__dict__
+        
     def parse(self):
         """Break down the components and name parts"""
         self.components = self.split("=")
@@ -219,7 +219,7 @@
             encodings = [encodings]*3
         if len(encodings) == 2:
             encodings.append(encodings[1])
-        components = val.split("=")
+        components = val.split(b"=")
         # Remove the first encoding if only one component is present
         if (len(components) == 1):
             del encodings[0]
@@ -237,404 +237,4 @@
         return self.formatted("%(family_name)u, %(given_name)u")
 
 class OtherByte(bytestring):
-    pass
-=======
-# valuerep.py
-#PZ downloaded 17 Feb 2012
-"""Special classes for DICOM value representations (VR)"""
-# Copyright (c) 2008-2012 Darcy Mason
-# This file is part of pydicom, released under a modified MIT license.
-#    See the file license.txt included with this distribution, also
-#    available at http://pydicom.googlecode.com
-
-from decimal import Decimal
-import dicom.config
-from dicom.multival import MultiValue
-#PZ
-import codecs
-
-#PZ
-import sys
-#PZ maybe hexversion is better
-if sys.hexversion >= 0x02060000 and sys.hexversion < 0x03000000: 
-    inPy26 = True
-    inPy3 = False    
-    namebase = object
-    strbase = basestring  
-    bytestring = basestring
-elif sys.hexversion >= 0x03000000: 
-    inPy26 = False
-    inPy3 = True    
-    unicode = str
-    namebase = object
-    bytestring = bytes
-    strbase = str    
-
-#PZ it cannot work in Py3 since there is no bytestring   
-"""
-from sys import version_info
-if version_info[0] < 3:
-    namebase = object
-    bytestring = str
-    strbase = str
-else:
-    namebase = bytestring
-    strbase = basestring
-"""
-def clean_escseq(element, encodings):      
-    """Remove escape sequences that Python does not remove from         
-    Korean encoding ISO 2022 IR 149 due to the G1 code element.      """ 
-#PZ 'euc_kr' will be unicode in Py3k, need to convert from bytes earlier
-#PZ gets bytes, returns bytes, gets str return str
-    if ('euc_kr' in encodings):
-        if isinstance(element, bytestring):          
-            return element.replace(b"\x1b\x24\x29\x43", b"").replace(b"\x1b\x28\x42", b"")      
-        elif  isinstance(element, strbase) and inPy3:          
-            return element.replace("\x1b\x24\x29\x43", "").replace("\x1b\x28\x42", "")          
-    else:    
-        return element  
-    
-def is_stringlike(name):
-    """Return True if name is string-like."""
-#PZ is it supposed to check if it is "str" like or "bytes" like or both?    
-#PZ similar to isString(val): from dataelem.py
-#PZ Both will fail to do the job if passed object that implements __str__()
-#PZ for example Basetag 
-#PZ
-#    print('valuerep 59 isstring', type(name))
-    try:
-#PZ startswith is better since it does not involve __str__ but
-#PZ directly calls object method
-        name.startswith(" ")
-#PZ        name + ""
-#PZ    except TypeError:
-    except: 
-#        print('valuerep 68 is not string', type(name))   
-        return False
-    else:
-#        print('valuerep 68 isstring', type(name))   
-        return True
-
-class DS(Decimal):
-    """Store values for DICOM VR of DS (Decimal String).
-    Note: if constructed by an empty string, returns the empty string,
-    not an instance of this class.
-    """
-    def __new__(cls, val):
-        """Create an instance of DS object, or return a blank string if one is
-        passed in, e.g. from a type 2 DICOM blank value.
-        """
-        # DICOM allows spaces around the string, but python doesn't, so clean it
-#PZ capture bytes and decode
-        if isinstance(val, bytestring):
-            val=val.decode('iso8859-1')
-        if isinstance(val, strbase):
-            val=val.strip()
-        if val == '':
-            return val
-        if isinstance(val, float) and not dicom.config.allow_DS_float:
-            msg = ("DS cannot be instantiated with a float value, unless "
-                "config.allow_DS_float is set to True. It is recommended to "
-                "convert to a string instead, with the desired number of digits, "
-                "or use Decimal.quantize and pass a Decimal instance.")
-#PZ 3109/3110                
-            raise TypeError(msg)
-        if not isinstance(val, Decimal):
-            val = super(DS, cls).__new__(cls, val)
-        if len(str(val)) > 16 and dicom.config.enforce_valid_values:
-            msg = ("DS value representation must be <= 16 characters by DICOM "
-                "standard. Initialize with a smaller string, or set config.enforce_valid_values "
-                "to False to override, "
-                "or use Decimal.quantize() and initialize with a Decimal instance.")
-#PZ 3109/3110                
-            raise OverflowError(msg)
-        return val
-    def __init__(self, val):
-        """Store the original string if one given, for exact write-out of same 
-        value later. E.g. if set '1.23e2', Decimal would write '123', but DS
-        will use the original
-        """ 
-        # ... also if user changes a data element value, then will get
-        # a different Decimal, as Decimal is immutable.
-#PZ original is bytes!!!! not basestring        
-        if isinstance(val, bytestring):
-            self.original_string = val         
-            
-    def __repr__(self):
-        if hasattr(self, 'original_string'):
-            return "'" + self.original_string.decode('iso8859-1') + "'"
-        else:
-            return "'" + super(DS,self).__str__() + "'"
-        
-class IS(int):
-    """Derived class of int. Stores original integer string for exact rewriting 
-    of the string originally read or stored.
-    
-    Don't use this directly; call the IS() factory function instead.
-    """
-    # Unlikely that str(int) will not be the same as the original, but could happen
-    # with leading zeros.
-    def __new__(cls, val):
-        """Create instance if new integer string"""
-#PZ capture bytes and convert for stripping but save the original later on
-        newval = val
-        if isinstance(val, bytestring):
-            newval = val.decode("iso8859-1")
-        if isinstance(newval, strbase) and newval.strip() == '':
-            return ''
-        newval = super(IS, cls).__new__(cls, newval)
-        # check if a float or Decimal passed in, then could have lost info,
-        # and will raise error. E.g. IS(Decimal('1')) is ok, but not IS(1.23)
-        if isinstance(val, (float, Decimal)) and newval != val:
-#PZ 3109/3110        
-            raise TypeError( "Could not convert value to integer without loss")
-                # Checks in case underlying int is >32 bits, DICOM does not allow this
-        if (newval < -2**31 or newval >= 2**31) and dicom.config.enforce_valid_values:
-            message = "Value exceeds DICOM limits of -2**31 to (2**31 - 1) for IS"
-#PZ 3109/3110            
-            raise OverflowError( message)
-        return newval
-    def __init__(self, val):
-        # If a bytestring passed, then store it
-#PZ changed to bytestring        
-        if isinstance(val, bytestring):
-            self.original_string = val             
-    def __repr__(self):
-        if hasattr(self, 'original_string'):
-            return "'" + self.original_string.decode("iso8859-1") + "'"
-        else:
-            return "'" + int.__str__(self) + "'"
-
-#PZ inPy3 shall we split bytes or str or both
-#def MultiString(val, valtype=str):
-def MultiString(val, valtype=bytestring):
-    """Split a string by delimiters if there are any
-    
-    val -- DICOM string to split up
-    valtype -- default str, but can be e.g. UID to overwrite to a specific type
-    """
-    # Remove trailing blank used to pad to even length
-    # 2005.05.25: also check for trailing 0, error made in PET files we are converting
-
-#PZ *************** CRITICAL in  CONVERSION ****************    
-#    print("PZ 177 in valuerep Multistring", type(val), valtype)
-    _splitchar = "\\"    
-    if inPy3 and isinstance(val,bytestring):
-#Python3 bytes 
-        if val and (val.endswith(b' ') or val.endswith(b'\x00')):
-            val = val[:-1]
-#PZ prepare for split later            
-        _splitchar = b"\\"
-    else:
-#Python3 string or Python2 all cases        
-        if val and (val.endswith(' ') or val.endswith('\x00')):
-            val = val[:-1]
-
-    
-
-    # XXX --> simpler version python > 2.4   splitup = [valtype(x) if x else x for x in val.split("\\")]
-    splitup = []
-#PZ 
-    for subval in val.split(_splitchar):
-        if subval:
-            splitup.append(valtype(subval))
-        else:
-            splitup.append(subval)
-    if len(splitup) == 1:
-        return splitup[0]
-    else:
-#PZ here valtype gets bytes, str, PersonName 
-#PZ if string with \ gets here it is sliced!!!!!!!!!
-        return MultiValue(valtype, splitup)
-
-class PersonNameBase(namebase):
-    """Base class for Person Name classes"""
-    def __init__(self, val):
-        """Initialize the PN properties"""
-        # Note normally use __new__ on subclassing an immutable, but here we just want 
-        #    to do some pre-processing for properties
-        # PS 3.5-2008 section 6.2 (p.28)  and 6.2.1 describes PN. Briefly:
-        #  single-byte-characters=ideographic characters=phonetic-characters
-        # (each with?):
-        #   family-name-complex^Given-name-complex^Middle-name^name-prefix^name-suffix 
-#PZ it will be overwritter in can of PersonNameUnicode
-#PZ with correct encodings
-#PZ this is just to hold PersonName                        
-#PZ pass val        
-        self.parse()
-
-    def formatted(self, format_str):
-#PZ There is an potential issue here in Py2/Py3k conversion 
-#PZ should it return bytes or str?
-#PZ for now return str
-        """Return a formatted string according to the format pattern
-        
-        Use "...%(property)...%(property)..." where property is one of
-           family_name, given_name, middle_name, name_prefix, name_suffix
-        """
-        return format_str % self.__dict__
-        
-    def parse(self):
-        """Break down the components and name parts"""
-#PZ here we should always have string str, unicode by default in Py3        
-#PZ preserve common representation                 
-        self.components = self.split("=")
-        nComponents = len(self.components)
-        self.single_byte = self.components[0]
-        self.ideographic = ''
-        self.phonetic = ''
-        if nComponents > 1:
-            self.ideographic = self.components[1]
-        if nComponents > 2:
-            self.phonetic = self.components[2]       
-        if self.single_byte:
-            name_string = self.single_byte+"^^^^" # in case missing trailing items are left out
-            parts = name_string.split("^")[:5]
-            (self.family_name, self.given_name, self.middle_name,
-                               self.name_prefix, self.name_suffix) = parts
-        else:
-            (self.family_name, self.given_name, self.middle_name, 
-                self.name_prefix, self.name_suffix) = ('', '', '', '', '')
-
-    
-class PersonName(PersonNameBase, strbase):
-    """Human-friendly class to hold VR of Person Name (PN)
-
-    Name is parsed into the following properties:
-    single-byte, ideographic, and phonetic components (PS3.5-2008 6.2.1)
-    family_name,
-    given_name,
-    middle_name,
-    name_prefix,
-    name_suffix
-    
-    """ 
-#PZ does it have to accept both str and bytes? Yes. encode if str
-#PZ shall it return bytes or str? str representation of bytes except single_byte part
-#PZ it should either be called with bytes read from file
-#PZ or get a string read from eg input.
-    def __new__(cls, val):
-        """Return instance of the new class"""
-#        print("PZ 274 valuerep in PersonName new type, len", type(val), len(val))        
-        # Check if trying to convert a string that has already been converted 
-        if isinstance(val, PersonName):
-#PZ New str instance
-            return super(PersonName, cls).__new__(cls, val)
-        if inPy3 and isinstance(val,strbase):
-            valb = val.encode('iso8859-1')
-        else:
-#PZ should have bytes here
-            valb = val             
-
-        components = valb.split(b"=")
-        unicomponents = []
-        for i, component in enumerate(components):
-#            unicomponents[i] = ""
-            if inPy3 and i == 0:
-#PZ DICOM default or shal we use dataset default?
-                unicomponents.append (component.decode('iso8859-1'))
-            else:
-#PZ put the rest here            
-                unicomponents.append(str(component)[2:-1] )
-#PZ u by default
-        new_val = "=".join(unicomponents)
-#PZ since there is no __new__ in PersonBaseName
-#PZ next in PersonName.mro() is basestring and it is called
-        return super(PersonName, cls).__new__(cls, new_val)
-
-    def __init__(self, val):
-#PZ explicitly call init in Base
-        if inPy3 and isinstance(val, strbase):
-            self.byteencoded = val.encode('iso8859')
-            #PZ that means we got str like '\\033$)C\\373\\363^\\033$)C'        
-        elif isinstance(val, PersonName):
-            self.byteencoded = val.byteencoded
-        else:
-#PZ called with bytes            
-            self.byteencoded = val
-
-#PZ pass it on
-        PersonNameBase.__init__(self, self)
-        
-    def family_comma_given(self):
-        """Return name as 'Family-name, Given-name'"""
-        return self.formatted("%(family_name)s, %(given_name)s")
-    # def __str__(self):
-        # return str(self.byte_string)
-        # XXX need to process the ideographic or phonetic components?
-    # def __len__(self):
-        # return len(self.byte_string)
-
-
-        
-class PersonNameUnicode(PersonNameBase, unicode):
-    """Unicode version of Person Name"""
-
-    def __new__(cls, val, encodings):
-        """Return unicode string after conversion of each part
-        val -- the PN value to store
-        encodings -- a list of python encodings, generally found
-                 from dicom.charset.python_encodings mapping
-                 of values in DICOM data element (0008,0005).
-        """
-#        print("PZ 321 valuerep in PersonNameUnicode type,len, encod[]", type(val), len(val), encodings)
-#PZ if called with same type return copy  
-        if isinstance(val, PersonNameUnicode):
-            return unicode.__new__(cls, val)        
-#PZ if called with PersonName init on its byteencoded              
-        if isinstance(val, PersonName):
-            valb = val.byteencoded
-#PZ by default we get bytes like it has been read from file
-#PZ but in case of new entry it will be read eg by input() and we will get unicode string
-#PZ in Py2 val is a bytes instance so pass it through
-#PZ in Python 3 we must encode str to bytes for decoding
-        elif inPy3 and isinstance(val,unicode):
-            valb = val.encode('iso8859-1')
-        else:
-#PZ should have bytes here
-            valb = val 
-        # Make the possible three character encodings explicit:
-        if not isinstance(encodings, list):
-            encodings = [encodings]*3            
-        elif len(encodings) == 2:
-            encodings.append(encodings[1])
-        # print encodings
-#PZ bytes here so have to split with byte '='                
-        components = valb.split(b"=")        
-#PZ they can be bytes if passed from file 
-#PZ or str if taken from dictionary so we have to check 
-        unicomponents = []
-        for i, component in enumerate(components):
-            if inPy3 and isinstance(encodings[i], bytestring):
-                encodings[i] = [encodings[i].decode('iso8859-1')  ]
-            unicomponents.append(clean_escseq(component,encodings[i]).decode(encodings[i]) )
-#PZ u by default
-        new_val = "=".join(unicomponents)
-#PZ could pass it up in MRO with super but 
-#PZ it does it explicitly
-#PZ after that it will pass to PersonNameUniode.__init__
-#PZ which will pass it for parse to PersonNameBase.__init
-        return unicode.__new__(cls, new_val)
-        
-    def __init__(self, val, encodings):
-        self.encodings = encodings
-#PZ val is now unicode str
-        PersonNameBase.__init__(self, val)  
-#PZ encode for internal storage, no problem here
-        if inPy3 and isinstance(val, bytestring):
-            self.byteencoded = val
-        else:     
-            self.byteencoded = self.single_byte.encode(self.encodings[0]) + b'='
-            self.byteencoded += self.ideographic.encode(self.encodings[1]) + b'=' 
-            self.byteencoded += self.phonetic.encode(self.encodings[1]) 
-        
-    def family_comma_given(self):
-        """Return name as 'Family-name, Given-name'"""
-        return self.formatted("%(family_name)s, %(given_name)s")
-
-class OtherByte(bytestring):
-    pass
-
-#PZ function to translate string of encoded bytes into bytes
-#PZ that means 
->>>>>>> 1b696e72
+    pass