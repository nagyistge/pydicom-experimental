# __init__.py for Dicom package
#PZ as of 20Feb 2012
"""pydicom package -- easily handle DICOM files. See Quick Start below.

Copyright (c) 2008-2012 Darcy Mason
This file is part of pydicom, released under a modified MIT license.
   See the file license.txt included with this distribution, also
   available at http://pydicom.googlecode.com

-----------
Quick Start
-----------
1. A simple program to read a dicom file, modify a value, and write to a new file::
    import dicom
    dataset = dicom.read_file("file1.dcm")
    dataset.PatientName = 'anonymous'
    dataset.save_as("file2.dcm")
    
2. See the files in the examples directory that came with this package for more
examples, including some interactive sessions.

3. Learn the methods of the Dataset class; that is the one you will
work with most directly.

4. Questions/comments etc can be directed to the pydicom google group at
http://groups.google.com/group/pydicom
"""
from __future__ import absolute_import
from __future__ import unicode_literals

import sys
in_python3 = False
if sys.version_info < (2,6,0):
    raise ImportError, "pydicom > 0.9.7 requires python 2.6 or later"
elif sys.version_info > (3, 0):
    in_python3 = True

# Set up logging system for the whole package. 
# In each module, set logger=logging.getLogger('pydicom')  and the same instance will be used by all
# At command line, turn on debugging for all pydicom functions with:
#        import dicom
#        dicom.debug()
#  Turn off debugging with
#       dicom.debug(False)
import logging

def debug(debug_on=True):
    """Turn debugging of DICOM file reading and writing on or off.
    When debugging is on, file location and details about the elements read at
    that location are logged to the 'pydicom' logger using python's logging module.
    
    :param debug_on: True (default) to turn on debugging, False to turn off.
    """
    global logger, debugging
    if debug_on:
        logger.setLevel(logging.DEBUG)
        debugging = True
    else:
        logger.setLevel(logging.WARNING)
        debugging = False

logger = logging.getLogger('pydicom')
handler = logging.StreamHandler()
# formatter = logging.Formatter("%(asctime)s %(levelname)s: %(message)s", "%Y-%m-%d %H:%M") #'%(asctime)s %(levelname)s %(message)s'
formatter = logging.Formatter("%(message)s")
handler.setFormatter(formatter)
logger.addHandler(handler)
debug(False) # force level=WARNING, in case logging default is set differently (issue 102)

<<<<<<< HEAD
# For convenience, import the read_file and write_file functions (most used)  
#     into the "dicom" namespace.
from .filereader import read_file
from .filewriter import write_file
=======
# For convenience, import the read_file and write_file functions (most used)  into the "dicom" namespace.
#PZ add dicom.
from dicom.filereader import read_file, ReadFile  # latter one for backwards compatibility; remove later
from dicom.filewriter import write_file, WriteFile # ditto

__version__ = "0.9.7"
__version_info__ = (0,9,7)
>>>>>>> 1b696e72

__version__ = "1.0a"
__version_info__ = (1,0,0)<|MERGE_RESOLUTION|>--- conflicted
+++ resolved
@@ -1,5 +1,4 @@
 # __init__.py for Dicom package
-#PZ as of 20Feb 2012
 """pydicom package -- easily handle DICOM files. See Quick Start below.
 
 Copyright (c) 2008-2012 Darcy Mason
@@ -67,20 +66,10 @@
 logger.addHandler(handler)
 debug(False) # force level=WARNING, in case logging default is set differently (issue 102)
 
-<<<<<<< HEAD
 # For convenience, import the read_file and write_file functions (most used)  
 #     into the "dicom" namespace.
 from .filereader import read_file
 from .filewriter import write_file
-=======
-# For convenience, import the read_file and write_file functions (most used)  into the "dicom" namespace.
-#PZ add dicom.
-from dicom.filereader import read_file, ReadFile  # latter one for backwards compatibility; remove later
-from dicom.filewriter import write_file, WriteFile # ditto
-
-__version__ = "0.9.7"
-__version_info__ = (0,9,7)
->>>>>>> 1b696e72
 
 __version__ = "1.0a"
 __version_info__ = (1,0,0)